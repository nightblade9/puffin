using Microsoft.Xna.Framework.Audio;
using Microsoft.Xna.Framework.Media;
using NAudio.Wave;
using Puffin.Core.Ecs;
using Puffin.Core.Ecs.Components;
using Puffin.Core.Events;
using Puffin.Core.IO;
using System;
using System.Collections.Generic;
using System.IO;

namespace Puffin.Infrastructure.MonoGame
{
    internal class MonoGameAudioPlayer : IAudioPlayer, IDisposable
    {
        private List<Entity> entities = new List<Entity>();
        // WAVs
        private IDictionary<AudioComponent, SoundEffect> entitySounds = new Dictionary<AudioComponent, SoundEffect>();
<<<<<<< HEAD
        // OGGs
        private IDictionary<AudioComponent, Song> entitySongs = new Dictionary<AudioComponent, Song>();
        // MP3s
        private IDictionary<AudioComponent, WaveOutEvent> entityWaveOutEvents = new Dictionary<AudioComponent, WaveOutEvent>();
=======
        private IDictionary<AudioComponent, WaveOutEvent> entitySongs = new Dictionary<AudioComponent, WaveOutEvent>();
>>>>>>> 51728db5

        // WAV files
        private static SoundEffect LoadSound(string fileName)
        {
            using (var stream = File.Open(fileName, FileMode.Open))
            {
                var soundEffect = SoundEffect.FromStream(stream);
                return soundEffect;
            }
        }

<<<<<<< HEAD
        // OGG files
        private static Song LoadSong(string fileName)
=======
        private static WaveOutEvent LoadSong(string fileName)
>>>>>>> 51728db5
        {
            // using (var stream = File.Open(fileName, FileMode.Open))
            // {
            //     var song = Song.FromUri(fileName, new Uri(fileName, UriKind.Relative));
            //     return song;
            // }

            var reader = new Mp3FileReader(fileName);
            var waveOut = new WaveOutEvent();
            waveOut.Init(reader);
            return waveOut;
        }

        // MP3 files
        private static WaveOutEvent LoadWaveOutEvent(string fileName)
        {
            var reader = new Mp3FileReader(fileName);
            var waveOut = new WaveOutEvent();
            waveOut.Init(reader);
            return waveOut;
        }

        public MonoGameAudioPlayer(EventBus eventBus)
        {
            eventBus.Subscribe(EventBusSignal.PlayAudio, this.Play);
            eventBus.Subscribe(EventBusSignal.StopAudio, this.Stop);
            eventBus.Subscribe(EventBusSignal.VolumeChanged, (data) =>
            {
                // Don't change volume if you didn't call Play. Just. Don't.
                var audio = data as AudioComponent;
                var instance = audio.MonoGameAudioInstance as SoundEffectInstance;
                if (instance == null)
                {
                    throw new InvalidOperationException("We shouldn't be sending a volume-changed event when the sound didn't play yet!");
                }
                instance.Volume = audio.Volume;
            });
        }

        public void AddEntity(Entity entity)
        {
            var sound = entity.Get<AudioComponent>();
            if (sound != null)
            {
                this.entities.Add(entity);
                if (sound.FileName.ToUpperInvariant().EndsWith(".MP3"))
                {
                    this.entityWaveOutEvents[sound] = LoadWaveOutEvent(sound.FileName);
                }
                else if (sound.FileName.ToUpperInvariant().EndsWith(".OGG"))
                {
                    this.entitySongs[sound] = LoadSong(sound.FileName);
                }
                else
                {
                    this.entitySounds[sound] = LoadSound(sound.FileName);
                }
            }
        }

        public void RemoveEntity(Entity entity)
        {
            this.entities.Remove(entity);
            var sound = entity.Get<AudioComponent>();

            if (sound != null)
            {
                if (entitySounds.ContainsKey(sound))
                {
                    entitySounds.Remove(sound);
                }
                else if (entitySongs.ContainsKey(sound))
                {
<<<<<<< HEAD
                    entitySongs.Remove(sound);
                }
                else if (entityWaveOutEvents.ContainsKey(sound))
                {
                    var waveOutEvent = entityWaveOutEvents[sound];
                    waveOutEvent.Stop();
                    waveOutEvent.Dispose();
                    entityWaveOutEvents.Remove(sound);
                }
=======
                    entitySongs[sound].Stop();
                    entitySongs[sound].Dispose();
                    entitySongs.Remove(sound);
                }
>>>>>>> 51728db5
            }
        }

        public void OnUpdate()
        {
        }
        
        public void Dispose()
        {
<<<<<<< HEAD
            foreach (var kvp in this.entityWaveOutEvents)
            {
                var waveOutEvent = this.entityWaveOutEvents[kvp.Key];
                if (waveOutEvent != null)
                {
                    waveOutEvent.Stop();
                    waveOutEvent.Dispose();
=======
            foreach (var kvp in this.entitySongs)
            {
                var song = this.entitySongs[kvp.Key];
                if (song != null)
                {
                    song.Stop();
                    song.Dispose();
>>>>>>> 51728db5
                }
            }
        }

        private void Play(object data)
        {
            var audioComponent = data as AudioComponent;
<<<<<<< HEAD
            if (this.entityWaveOutEvents.ContainsKey(audioComponent))
            {
                this.PlayWaveOutEvent(audioComponent);
=======
            if (this.entitySongs.ContainsKey(audioComponent))
            {
                this.PlaySong(audioComponent);
>>>>>>> 51728db5
            }
            else
            {
                this.PlaySoundEffect(audioComponent);
            }
        }

<<<<<<< HEAD
        private void PlayWaveOutEvent(AudioComponent audioComponent)
        {
            this.entityWaveOutEvents[audioComponent].Play();
=======
        private void PlaySong(AudioComponent audioComponent)
        {
            this.entitySongs[audioComponent].Play();
>>>>>>> 51728db5
        }

        private void PlaySoundEffect(AudioComponent audioComponent)
        {
            var soundEffect = entitySounds[audioComponent];
            
            // Mostly copied from https://stackoverflow.com/questions/35183043/how-do-i-play-a-sound-effect-on-monogame-for-android
            var soundInstance = soundEffect.CreateInstance();
            soundInstance.Pitch = audioComponent.Pitch;
            soundInstance.Volume =  audioComponent.Volume;
            soundInstance.IsLooped = audioComponent.ShouldLoop;
            soundInstance.Play();
            audioComponent.MonoGameAudioInstance = soundInstance;
        }

        private void Stop(object data)
        {
            var audioComponent = data as AudioComponent;
            var instance = audioComponent.MonoGameAudioInstance as SoundEffectInstance;
            // Instance may be null if it was never played / instantly stopped? This also appears to be null if OpenAL
            // has an issue, e.g. prints out this error: 
            // AL lib: (EE) SetChannelMap: Failed to match front-center channel (2) in channel map
            instance?.Stop(true);
        }
    }
}<|MERGE_RESOLUTION|>--- conflicted
+++ resolved
@@ -1,216 +1,174 @@
-using Microsoft.Xna.Framework.Audio;
-using Microsoft.Xna.Framework.Media;
-using NAudio.Wave;
-using Puffin.Core.Ecs;
-using Puffin.Core.Ecs.Components;
-using Puffin.Core.Events;
-using Puffin.Core.IO;
-using System;
-using System.Collections.Generic;
-using System.IO;
-
-namespace Puffin.Infrastructure.MonoGame
-{
-    internal class MonoGameAudioPlayer : IAudioPlayer, IDisposable
-    {
-        private List<Entity> entities = new List<Entity>();
-        // WAVs
-        private IDictionary<AudioComponent, SoundEffect> entitySounds = new Dictionary<AudioComponent, SoundEffect>();
-<<<<<<< HEAD
-        // OGGs
-        private IDictionary<AudioComponent, Song> entitySongs = new Dictionary<AudioComponent, Song>();
-        // MP3s
-        private IDictionary<AudioComponent, WaveOutEvent> entityWaveOutEvents = new Dictionary<AudioComponent, WaveOutEvent>();
-=======
-        private IDictionary<AudioComponent, WaveOutEvent> entitySongs = new Dictionary<AudioComponent, WaveOutEvent>();
->>>>>>> 51728db5
-
-        // WAV files
-        private static SoundEffect LoadSound(string fileName)
-        {
-            using (var stream = File.Open(fileName, FileMode.Open))
-            {
-                var soundEffect = SoundEffect.FromStream(stream);
-                return soundEffect;
-            }
-        }
-
-<<<<<<< HEAD
-        // OGG files
-        private static Song LoadSong(string fileName)
-=======
-        private static WaveOutEvent LoadSong(string fileName)
->>>>>>> 51728db5
-        {
-            // using (var stream = File.Open(fileName, FileMode.Open))
-            // {
-            //     var song = Song.FromUri(fileName, new Uri(fileName, UriKind.Relative));
-            //     return song;
-            // }
-
-            var reader = new Mp3FileReader(fileName);
-            var waveOut = new WaveOutEvent();
-            waveOut.Init(reader);
-            return waveOut;
-        }
-
-        // MP3 files
-        private static WaveOutEvent LoadWaveOutEvent(string fileName)
-        {
-            var reader = new Mp3FileReader(fileName);
-            var waveOut = new WaveOutEvent();
-            waveOut.Init(reader);
-            return waveOut;
-        }
-
-        public MonoGameAudioPlayer(EventBus eventBus)
-        {
-            eventBus.Subscribe(EventBusSignal.PlayAudio, this.Play);
-            eventBus.Subscribe(EventBusSignal.StopAudio, this.Stop);
-            eventBus.Subscribe(EventBusSignal.VolumeChanged, (data) =>
-            {
-                // Don't change volume if you didn't call Play. Just. Don't.
-                var audio = data as AudioComponent;
-                var instance = audio.MonoGameAudioInstance as SoundEffectInstance;
-                if (instance == null)
-                {
-                    throw new InvalidOperationException("We shouldn't be sending a volume-changed event when the sound didn't play yet!");
-                }
-                instance.Volume = audio.Volume;
-            });
-        }
-
-        public void AddEntity(Entity entity)
-        {
-            var sound = entity.Get<AudioComponent>();
-            if (sound != null)
-            {
-                this.entities.Add(entity);
-                if (sound.FileName.ToUpperInvariant().EndsWith(".MP3"))
-                {
-                    this.entityWaveOutEvents[sound] = LoadWaveOutEvent(sound.FileName);
-                }
-                else if (sound.FileName.ToUpperInvariant().EndsWith(".OGG"))
-                {
-                    this.entitySongs[sound] = LoadSong(sound.FileName);
-                }
-                else
-                {
-                    this.entitySounds[sound] = LoadSound(sound.FileName);
-                }
-            }
-        }
-
-        public void RemoveEntity(Entity entity)
-        {
-            this.entities.Remove(entity);
-            var sound = entity.Get<AudioComponent>();
-
-            if (sound != null)
-            {
-                if (entitySounds.ContainsKey(sound))
-                {
-                    entitySounds.Remove(sound);
-                }
-                else if (entitySongs.ContainsKey(sound))
-                {
-<<<<<<< HEAD
-                    entitySongs.Remove(sound);
-                }
-                else if (entityWaveOutEvents.ContainsKey(sound))
-                {
-                    var waveOutEvent = entityWaveOutEvents[sound];
-                    waveOutEvent.Stop();
-                    waveOutEvent.Dispose();
-                    entityWaveOutEvents.Remove(sound);
-                }
-=======
-                    entitySongs[sound].Stop();
-                    entitySongs[sound].Dispose();
-                    entitySongs.Remove(sound);
-                }
->>>>>>> 51728db5
-            }
-        }
-
-        public void OnUpdate()
-        {
-        }
-        
-        public void Dispose()
-        {
-<<<<<<< HEAD
-            foreach (var kvp in this.entityWaveOutEvents)
-            {
-                var waveOutEvent = this.entityWaveOutEvents[kvp.Key];
-                if (waveOutEvent != null)
-                {
-                    waveOutEvent.Stop();
-                    waveOutEvent.Dispose();
-=======
-            foreach (var kvp in this.entitySongs)
-            {
-                var song = this.entitySongs[kvp.Key];
-                if (song != null)
-                {
-                    song.Stop();
-                    song.Dispose();
->>>>>>> 51728db5
-                }
-            }
-        }
-
-        private void Play(object data)
-        {
-            var audioComponent = data as AudioComponent;
-<<<<<<< HEAD
-            if (this.entityWaveOutEvents.ContainsKey(audioComponent))
-            {
-                this.PlayWaveOutEvent(audioComponent);
-=======
-            if (this.entitySongs.ContainsKey(audioComponent))
-            {
-                this.PlaySong(audioComponent);
->>>>>>> 51728db5
-            }
-            else
-            {
-                this.PlaySoundEffect(audioComponent);
-            }
-        }
-
-<<<<<<< HEAD
-        private void PlayWaveOutEvent(AudioComponent audioComponent)
-        {
-            this.entityWaveOutEvents[audioComponent].Play();
-=======
-        private void PlaySong(AudioComponent audioComponent)
-        {
-            this.entitySongs[audioComponent].Play();
->>>>>>> 51728db5
-        }
-
-        private void PlaySoundEffect(AudioComponent audioComponent)
-        {
-            var soundEffect = entitySounds[audioComponent];
-            
-            // Mostly copied from https://stackoverflow.com/questions/35183043/how-do-i-play-a-sound-effect-on-monogame-for-android
-            var soundInstance = soundEffect.CreateInstance();
-            soundInstance.Pitch = audioComponent.Pitch;
-            soundInstance.Volume =  audioComponent.Volume;
-            soundInstance.IsLooped = audioComponent.ShouldLoop;
-            soundInstance.Play();
-            audioComponent.MonoGameAudioInstance = soundInstance;
-        }
-
-        private void Stop(object data)
-        {
-            var audioComponent = data as AudioComponent;
-            var instance = audioComponent.MonoGameAudioInstance as SoundEffectInstance;
-            // Instance may be null if it was never played / instantly stopped? This also appears to be null if OpenAL
-            // has an issue, e.g. prints out this error: 
-            // AL lib: (EE) SetChannelMap: Failed to match front-center channel (2) in channel map
-            instance?.Stop(true);
-        }
-    }
+using Microsoft.Xna.Framework.Audio;
+using Microsoft.Xna.Framework.Media;
+using NAudio.Wave;
+using Puffin.Core.Ecs;
+using Puffin.Core.Ecs.Components;
+using Puffin.Core.Events;
+using Puffin.Core.IO;
+using System;
+using System.Collections.Generic;
+using System.IO;
+
+namespace Puffin.Infrastructure.MonoGame
+{
+    internal class MonoGameAudioPlayer : IAudioPlayer, IDisposable
+    {
+        private List<Entity> entities = new List<Entity>();
+        // WAVs
+        private IDictionary<AudioComponent, SoundEffect> entitySounds = new Dictionary<AudioComponent, SoundEffect>();
+        // OGGs
+        private IDictionary<AudioComponent, Song> entitySongs = new Dictionary<AudioComponent, Song>();
+        // MP3s
+        private IDictionary<AudioComponent, WaveOutEvent> entityWaveOutEvents = new Dictionary<AudioComponent, WaveOutEvent>();
+
+        // WAV files
+        private static SoundEffect LoadSound(string fileName)
+        {
+            using (var stream = File.Open(fileName, FileMode.Open))
+            {
+                var soundEffect = SoundEffect.FromStream(stream);
+                return soundEffect;
+            }
+        }
+
+        // OGG files
+        private static Song LoadSong(string fileName)
+        {
+            using (var stream = File.Open(fileName, FileMode.Open))
+            {
+                var song = Song.FromUri(fileName, new Uri(fileName, UriKind.Relative));
+                return song;
+            }
+        }
+
+        // MP3 files
+        private static WaveOutEvent LoadWaveOutEvent(string fileName)
+        {
+            var reader = new Mp3FileReader(fileName);
+            var waveOut = new WaveOutEvent();
+            waveOut.Init(reader);
+            return waveOut;
+        }
+
+        public MonoGameAudioPlayer(EventBus eventBus)
+        {
+            eventBus.Subscribe(EventBusSignal.PlayAudio, this.Play);
+            eventBus.Subscribe(EventBusSignal.StopAudio, this.Stop);
+            eventBus.Subscribe(EventBusSignal.VolumeChanged, (data) =>
+            {
+                // Don't change volume if you didn't call Play. Just. Don't.
+                var audio = data as AudioComponent;
+                var instance = audio.MonoGameAudioInstance as SoundEffectInstance;
+                if (instance == null)
+                {
+                    throw new InvalidOperationException("We shouldn't be sending a volume-changed event when the sound didn't play yet!");
+                }
+                instance.Volume = audio.Volume;
+            });
+        }
+
+        public void AddEntity(Entity entity)
+        {
+            var sound = entity.Get<AudioComponent>();
+            if (sound != null)
+            {
+                this.entities.Add(entity);
+                if (sound.FileName.ToUpperInvariant().EndsWith(".MP3"))
+                {
+                    this.entityWaveOutEvents[sound] = LoadWaveOutEvent(sound.FileName);
+                }
+                else if (sound.FileName.ToUpperInvariant().EndsWith(".OGG"))
+                {
+                    this.entitySongs[sound] = LoadSong(sound.FileName);
+                }
+                else
+                {
+                    this.entitySounds[sound] = LoadSound(sound.FileName);
+                }
+            }
+        }
+
+        public void RemoveEntity(Entity entity)
+        {
+            this.entities.Remove(entity);
+            var sound = entity.Get<AudioComponent>();
+
+            if (sound != null)
+            {
+                if (entitySounds.ContainsKey(sound))
+                {
+                    entitySounds.Remove(sound);
+                }
+                else if (entitySongs.ContainsKey(sound))
+                {
+                    entitySongs.Remove(sound);
+                }
+                else if (entityWaveOutEvents.ContainsKey(sound))
+                {
+                    var waveOutEvent = entityWaveOutEvents[sound];
+                    waveOutEvent.Stop();
+                    waveOutEvent.Dispose();
+                    entityWaveOutEvents.Remove(sound);
+                }
+            }
+        }
+
+        public void OnUpdate()
+        {
+        }
+        
+        public void Dispose()
+        {
+            foreach (var kvp in this.entityWaveOutEvents)
+            {
+                var waveOutEvent = this.entityWaveOutEvents[kvp.Key];
+                if (waveOutEvent != null)
+                {
+                    waveOutEvent.Stop();
+                    waveOutEvent.Dispose();
+                }
+            }
+        }
+
+        private void Play(object data)
+        {
+            var audioComponent = data as AudioComponent;
+            if (this.entityWaveOutEvents.ContainsKey(audioComponent))
+            {
+                this.PlayWaveOutEvent(audioComponent);
+            }
+            else
+            {
+                this.PlaySoundEffect(audioComponent);
+            }
+        }
+
+        private void PlayWaveOutEvent(AudioComponent audioComponent)
+        {
+            this.entityWaveOutEvents[audioComponent].Play();
+        }
+
+        private void PlaySoundEffect(AudioComponent audioComponent)
+        {
+            var soundEffect = entitySounds[audioComponent];
+            
+            // Mostly copied from https://stackoverflow.com/questions/35183043/how-do-i-play-a-sound-effect-on-monogame-for-android
+            var soundInstance = soundEffect.CreateInstance();
+            soundInstance.Pitch = audioComponent.Pitch;
+            soundInstance.Volume =  audioComponent.Volume;
+            soundInstance.IsLooped = audioComponent.ShouldLoop;
+            soundInstance.Play();
+            audioComponent.MonoGameAudioInstance = soundInstance;
+        }
+
+        private void Stop(object data)
+        {
+            var audioComponent = data as AudioComponent;
+            var instance = audioComponent.MonoGameAudioInstance as SoundEffectInstance;
+            // Instance may be null if it was never played / instantly stopped? This also appears to be null if OpenAL
+            // has an issue, e.g. prints out this error: 
+            // AL lib: (EE) SetChannelMap: Failed to match front-center channel (2) in channel map
+            instance?.Stop(true);
+        }
+    }
 }